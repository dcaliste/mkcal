--- conflicted
+++ resolved
@@ -6,10 +6,6 @@
 INCLUDEPATH +=  . \
                 ../.. \
                 ../../src \
-<<<<<<< HEAD
-=======
-                /usr/include/qmfclient \
->>>>>>> ced39f0d
 
 QMAKE_LIBDIR += ../../src
 LIBS += -lkcalcoren
